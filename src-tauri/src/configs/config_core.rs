--- conflicted
+++ resolved
@@ -176,40 +176,4 @@
     fn _get_content_mut(&mut self) -> &mut Self::Config {
         &mut self.content
     }
-<<<<<<< HEAD
-
-    fn handle_old_config_migration(&mut self, old_config: Option<Self::OldConfig>) {
-        if self.content.was_config_migrated {
-            return;
-        }
-
-        if old_config.is_some() {
-            let old_config = old_config.expect("Old config should be present");
-            self.content = ConfigCoreContent {
-                was_config_migrated: true,
-                created_at: SystemTime::now(),
-                is_p2pool_enabled: old_config.p2pool_enabled(),
-                use_tor: old_config.use_tor(),
-                allow_telemetry: old_config.allow_telemetry(),
-                allow_notifications: true,
-                last_binaries_update_timestamp: old_config.last_binaries_update_timestamp(),
-                anon_id: old_config.anon_id().to_string(),
-                should_auto_launch: old_config.should_auto_launch(),
-                mmproxy_use_monero_failover: old_config.mmproxy_use_monero_fail(),
-                mmproxy_monero_nodes: old_config.mmproxy_monero_nodes().to_vec(),
-                auto_update: old_config.auto_update(),
-                p2pool_stats_server_port: old_config.p2pool_stats_server_port(),
-                pre_release: old_config.pre_release(),
-                last_changelog_version: Version::from_str(old_config.last_changelog_version())
-                    .unwrap_or_else(|_| Version::new(0, 0, 0)),
-                airdrop_tokens: old_config.airdrop_tokens(),
-                ..Default::default()
-            };
-            let _unused = Self::_save_config(self.content.clone());
-        } else {
-            self.content.set_was_config_migrated(true);
-        }
-    }
-=======
->>>>>>> bf50348a
 }