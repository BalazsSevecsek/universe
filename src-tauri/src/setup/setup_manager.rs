--- conflicted
+++ resolved
@@ -206,7 +206,6 @@
             .initialize_for_migration(app_handle.clone())
             .await;
 
-<<<<<<< HEAD
         let mut websocket_events_manager_guard = state.websocket_event_manager.write().await;
         websocket_events_manager_guard.set_app_handle(app_handle.clone());
         drop(websocket_events_manager_guard);
@@ -239,9 +238,7 @@
                 }
             });
         });
-=======
         EventsManager::handle_node_type_update(&app_handle).await;
->>>>>>> a6c9e341
 
         ConfigCore::initialize(app_handle.clone(), old_config_content.clone()).await;
         ConfigWallet::initialize(app_handle.clone(), old_config_content.clone()).await;
