--- conflicted
+++ resolved
@@ -4,11 +4,7 @@
 description = "Tari Universe"
 repository = "https://github.com/tari-project/universe"
 license = "BSD-3-Clause"
-<<<<<<< HEAD
-version = "0.3.9-pre.0"
-=======
 version = "0.4.0-rc.0"
->>>>>>> 80e5d54e
 edition = "2021"
 
 # See more keys and their definitions at https://doc.rust-lang.org/cargo/reference/manifest.html
