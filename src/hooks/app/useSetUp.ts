import { useEffect } from 'react';
import { listen } from '@tauri-apps/api/event';
import { TauriEvent } from '../../types.ts';
import {
    fetchApplicationsVersionsWithRetry,
    setSetupComplete,
    setSetupParams,
    setSetupProgress,
    setSetupTitle,
} from '@app/store/actions';

export function useSetUp() {
<<<<<<< HEAD
    const isInitializingRef = useRef(false);
    const adminShow = useUIStore((s) => s.adminShow);
    const setupProgressRef = useRef(0);
    const handlePostSetup = useCallback(async () => {
        await setSetupComplete();
        await fetchApplicationsVersionsWithRetry();
    }, []);

=======
>>>>>>> 338d0dd7
    useEffect(() => {
        const unlistenPromise = listen('setup_message', async ({ event: e, payload: p }: TauriEvent) => {
<<<<<<< HEAD
=======
            console.info('Received tauri event: ', { e, p });
>>>>>>> 338d0dd7
            switch (p.event_type) {
                case 'setup_status':
                    if (p.progress > 0) {
                        setSetupTitle(p.title);
                        setSetupParams(p.title_params);
                        setSetupProgress(p.progress);
                    }
                    if (p.progress >= 1) {
                        await setSetupComplete();
                        await fetchApplicationsVersionsWithRetry();
                        await airdropSetup();
                    }
                    break;
                default:
                    console.warn('Unknown tauri event: ', { e, p });
                    break;
            }
            if (setupProgressRef.current !== p.progress) {
                console.info('Received tauri event: ', { e, p });
                setupProgressRef.current = p.progress;
            }
        });

        return () => {
            unlistenPromise.then((unlisten) => unlisten());
        };
    }, []);
}<|MERGE_RESOLUTION|>--- conflicted
+++ resolved
@@ -2,6 +2,7 @@
 import { listen } from '@tauri-apps/api/event';
 import { TauriEvent } from '../../types.ts';
 import {
+    airdropSetup,
     fetchApplicationsVersionsWithRetry,
     setSetupComplete,
     setSetupParams,
@@ -10,23 +11,9 @@
 } from '@app/store/actions';
 
 export function useSetUp() {
-<<<<<<< HEAD
-    const isInitializingRef = useRef(false);
-    const adminShow = useUIStore((s) => s.adminShow);
-    const setupProgressRef = useRef(0);
-    const handlePostSetup = useCallback(async () => {
-        await setSetupComplete();
-        await fetchApplicationsVersionsWithRetry();
-    }, []);
-
-=======
->>>>>>> 338d0dd7
     useEffect(() => {
         const unlistenPromise = listen('setup_message', async ({ event: e, payload: p }: TauriEvent) => {
-<<<<<<< HEAD
-=======
             console.info('Received tauri event: ', { e, p });
->>>>>>> 338d0dd7
             switch (p.event_type) {
                 case 'setup_status':
                     if (p.progress > 0) {
@@ -44,10 +31,6 @@
                     console.warn('Unknown tauri event: ', { e, p });
                     break;
             }
-            if (setupProgressRef.current !== p.progress) {
-                console.info('Received tauri event: ', { e, p });
-                setupProgressRef.current = p.progress;
-            }
         });
 
         return () => {
