--- conflicted
+++ resolved
@@ -1,9 +1,5 @@
 {
-<<<<<<< HEAD
-    "version": "1.0.8",
-=======
     "version": "1.0.10",
->>>>>>> 64649f82
     "productName": "Tari Universe (Alpha)",
     "mainBinaryName": "Tari Universe (Alpha)",
     "identifier": "com.tari.universe.alpha",
